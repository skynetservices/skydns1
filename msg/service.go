--- conflicted
+++ resolved
@@ -19,11 +19,7 @@
 	Port        uint16
 	TTL         uint32 // Seconds
 	Expires     time.Time
-<<<<<<< HEAD
 	Callback    map[string]Callback `json:"-"` // Callbacks are found by UUID
-=======
-	Callback    map[string]*Callback `json:"-"` // Callbacks are found by UUID
->>>>>>> 74095adf
 }
 
 // Returns the amount of time remaining before expiration
@@ -54,9 +50,7 @@
 
 	Reply string
 	Port  uint16
-<<<<<<< HEAD
 }
-
 
 // Call calls the callback and performs the HTTP request.
 func (c Callback) Call(s Service) {
@@ -65,6 +59,4 @@
 	// create request from s.
 	log.Println("Performing callback to:", c.Reply, c.Port)
 	return
-=======
->>>>>>> 74095adf
 }