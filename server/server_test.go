--- conflicted
+++ resolved
@@ -800,8 +800,6 @@
 	if len(resp.Answer) == 0 || resp.Rcode != dns.RcodeSuccess {
 		t.Fatal("Answer expected to have A records or rcode not equal to RcodeSuccess")
 	}
-<<<<<<< HEAD
-=======
 }
 
 func TestDNSQnameTooLong(t *testing.T) {
@@ -856,7 +854,6 @@
 	if dnsresp.Rcode != dns.RcodeNameError {
 		t.Fatal("Answer expected to be NXDOMAIN, but is", dnsresp.Rcode)
 	}
->>>>>>> 6557733c
 }
 
 func TestDNSQnameTooLong(t *testing.T) {
