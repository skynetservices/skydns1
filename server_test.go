--- conflicted
+++ resolved
@@ -309,7 +309,7 @@
 }
 
 func TestAuthenticationFailure(t *testing.T) {
-	s := newTestServer("", 9600, 9601, "supersecretpassword")
+	s := newTestServer("", 9610, 9611, "supersecretpassword")
 	defer s.Stop()
 
 	m := msg.Service{
@@ -339,7 +339,7 @@
 
 func TestAuthenticationSuccess(t *testing.T) {
 	secret := "myimportantsecret"
-	s := newTestServer("", 9610, 9611, secret)
+	s := newTestServer("", 9620, 9621, secret)
 	defer s.Stop()
 
 	m := msg.Service{
@@ -635,11 +635,8 @@
 	}
 }
 
-<<<<<<< HEAD
-func newTestServer(leader string, dnsPort int, httpPort int, secret string) *Server {
-=======
 func TestDNSARecords(t *testing.T) {
-	s := newTestServer("", 9600, 9601)
+	s := newTestServer("", 9600, 9601, "")
 	defer s.Stop()
 
 	c := new(dns.Client)
@@ -657,8 +654,7 @@
 	}
 }
 
-func newTestServer(leader string, dnsPort int, httpPort int) *Server {
->>>>>>> 958ac039
+func newTestServer(leader string, dnsPort int, httpPort int, secret string) *Server {
 	members := make([]string, 0)
 
 	p, _ := ioutil.TempDir("", "skydns-test-")
@@ -670,11 +666,7 @@
 		members = append(members, leader)
 	}
 
-<<<<<<< HEAD
-	server := NewServer(members, "skydns.local", net.JoinHostPort("localhost", strconv.Itoa(dnsPort)), net.JoinHostPort("localhost", strconv.Itoa(httpPort)), p, 1*time.Second, 1*time.Second, secret)
-=======
-	server := NewServer(members, "skydns.local", net.JoinHostPort("127.0.0.1", strconv.Itoa(dnsPort)), net.JoinHostPort("127.0.0.1", strconv.Itoa(httpPort)), p, 1*time.Second, 1*time.Second)
->>>>>>> 958ac039
+	server := NewServer(members, "skydns.local", net.JoinHostPort("127.0.0.1", strconv.Itoa(dnsPort)), net.JoinHostPort("127.0.0.1", strconv.Itoa(httpPort)), p, 1*time.Second, 1*time.Second, secret)
 	server.Start()
 
 	return server
